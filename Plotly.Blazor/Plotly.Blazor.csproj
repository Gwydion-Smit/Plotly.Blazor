﻿<Project Sdk="Microsoft.NET.Sdk.Razor">

  <PropertyGroup>
    <TargetFramework>netstandard2.1</TargetFramework>
    <RazorLangVersion>3.0</RazorLangVersion>
    <Authors>sean-laytec</Authors>
    <Company>LayTec-AG</Company>
    <RepositoryUrl>https://github.com/LayTec-AG/Plotly.Blazor.git</RepositoryUrl>
    <RepositoryType>git</RepositoryType>
    <PackageTags>blazor plotly charting-library</PackageTags>
    <PackageProjectUrl>https://github.com/LayTec-AG/Plotly.Blazor</PackageProjectUrl>
    <Description>Plotly.Blazor is a wrapper for plotly.js.
Built on top of d3.js and stack.gl, plotly.js is a high-level, declarative charting library. It ships with over 40 chart types, including 3D charts, statistical graphs, and SVG maps.
plotly.js is free and open source and you can view the source, report issues or contribute on GitHub.</Description>
  </PropertyGroup>

  <PropertyGroup Condition="'$(Configuration)|$(Platform)'=='Release|AnyCPU'">
    <DocumentationFile>Plotly.Blazor.xml</DocumentationFile>
  </PropertyGroup>

  <PropertyGroup Condition="'$(Configuration)|$(Platform)'=='Debug|AnyCPU'">
    <DocumentationFile>Plotly.Blazor.xml</DocumentationFile>
  </PropertyGroup>


  <ItemGroup>
    <PackageReference Include="GitVersionTask" Version="5.3.7">
      <PrivateAssets>all</PrivateAssets>
      <IncludeAssets>runtime; build; native; contentfiles; analyzers; buildtransitive</IncludeAssets>
    </PackageReference>
<<<<<<< HEAD
    <PackageReference Include="Microsoft.AspNetCore.Components" Version="3.1.9" />
    <PackageReference Include="Microsoft.AspNetCore.Components.Web" Version="3.1.8" />
=======
    <PackageReference Include="Microsoft.AspNetCore.Components" Version="3.1.8" />
    <PackageReference Include="Microsoft.AspNetCore.Components.Web" Version="3.1.9" />
>>>>>>> 8114a1a3
    <PackageReference Include="Microsoft.CSharp" Version="4.7.0" />
    <PackageReference Include="Newtonsoft.Json" Version="12.0.3" />
    <PackageReference Include="System.Text.Json" Version="4.7.2" />
  </ItemGroup>


  <ItemGroup>
    <Content Update="wwwroot\plotly-interop.js">
      <CopyToOutputDirectory>Always</CopyToOutputDirectory>
    </Content>
    <Content Update="wwwroot\plotly-latest.min.js">
      <CopyToOutputDirectory>Always</CopyToOutputDirectory>
    </Content>
  </ItemGroup>

</Project><|MERGE_RESOLUTION|>--- conflicted
+++ resolved
@@ -28,13 +28,9 @@
       <PrivateAssets>all</PrivateAssets>
       <IncludeAssets>runtime; build; native; contentfiles; analyzers; buildtransitive</IncludeAssets>
     </PackageReference>
-<<<<<<< HEAD
     <PackageReference Include="Microsoft.AspNetCore.Components" Version="3.1.9" />
-    <PackageReference Include="Microsoft.AspNetCore.Components.Web" Version="3.1.8" />
-=======
     <PackageReference Include="Microsoft.AspNetCore.Components" Version="3.1.8" />
     <PackageReference Include="Microsoft.AspNetCore.Components.Web" Version="3.1.9" />
->>>>>>> 8114a1a3
     <PackageReference Include="Microsoft.CSharp" Version="4.7.0" />
     <PackageReference Include="Newtonsoft.Json" Version="12.0.3" />
     <PackageReference Include="System.Text.Json" Version="4.7.2" />
