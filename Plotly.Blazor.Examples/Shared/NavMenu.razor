﻿<div class="top-row pl-4 navbar navbar-dark">
    <a class="navbar-brand" href="">Plotly.Blazor.Examples</a>
    <button class="navbar-toggler" @onclick="ToggleNavMenu">
        <span class="navbar-toggler-icon"></span>
    </button>
</div>

<div class="@NavMenuCssClass" @onclick="ToggleNavMenu">
    <ul class="nav flex-column">
        <li class="nav-item px-3">
            <NavLink class="nav-link" href="" Match="NavLinkMatch.All">
                Scatter
            </NavLink>
        </li>
        <li class="nav-item px-3">
            <NavLink class="nav-link" href="bar">
                Bar
            </NavLink>
        </li>
        <li class="nav-item px-3">
            <NavLink class="nav-link" href="pie">
                Pie
            </NavLink>
        </li>
        <li class="nav-item px-3">
            <NavLink class="nav-link" href="candlestick">
                Candlestick
            </NavLink>
        </li>
        <li class="nav-item px-3">
            <NavLink class="nav-link" href="multipleaxes">
                Multiple Axes
            </NavLink>
        </li>
        <li class="nav-item px-3">
            <NavLink class="nav-link" href="shapes">
                Shapes
            </NavLink>
        </li>
        <li class="nav-item px-3">
            <NavLink class="nav-link" href="map">
                Map
            </NavLink>
        </li>
        <li class="nav-item px-3">
            <NavLink class="nav-link" href="surface">
                Surface
            </NavLink>
        </li>
        <li class="nav-item px-3">
            <NavLink class="nav-link" href="heatmap">
                HeatMap
            </NavLink>
        </li>
<<<<<<< HEAD
        <li class="nav-item px-3">
            <NavLink class="nav-link" href="ScatterGl">
                ScatterGl
            </NavLink>
        </li>
=======
>>>>>>> 14cb41d2
    </ul>
</div>

@code {
    private bool collapseNavMenu = true;

    private string NavMenuCssClass => collapseNavMenu ? "collapse" : null;

    private void ToggleNavMenu()
    {
        collapseNavMenu = !collapseNavMenu;
    }

}<|MERGE_RESOLUTION|>--- conflicted
+++ resolved
@@ -52,14 +52,11 @@
                 HeatMap
             </NavLink>
         </li>
-<<<<<<< HEAD
         <li class="nav-item px-3">
             <NavLink class="nav-link" href="ScatterGl">
                 ScatterGl
             </NavLink>
         </li>
-=======
->>>>>>> 14cb41d2
     </ul>
 </div>
 
