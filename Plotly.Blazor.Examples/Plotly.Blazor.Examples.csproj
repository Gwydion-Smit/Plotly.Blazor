﻿<Project Sdk="Microsoft.NET.Sdk.Web">

  <PropertyGroup>
    <TargetFramework>netcoreapp3.1</TargetFramework>
  </PropertyGroup>

  <ItemGroup>
<<<<<<< HEAD
    <PackageReference Include="Blazorise.Bootstrap" Version="0.9.1.2" />
    <PackageReference Include="Blazorise.Icons.FontAwesome" Version="0.9.0.3" />
=======
    <PackageReference Include="Blazorise.Bootstrap" Version="0.9.0.3" />
    <PackageReference Include="Blazorise.Icons.FontAwesome" Version="0.9.1.2" />
>>>>>>> 0e785f71
  </ItemGroup>

  <ItemGroup>
    <ProjectReference Include="..\Plotly.Blazor\Plotly.Blazor.csproj" />
  </ItemGroup>

  <ItemGroup>
    <Content Update="wwwroot\2011_february_aa_flight_paths.csv">
      <CopyToOutputDirectory>Always</CopyToOutputDirectory>
    </Content>
    <Content Update="wwwroot\css\default.min.css">
      <CopyToOutputDirectory>Never</CopyToOutputDirectory>
    </Content>
    <Content Update="wwwroot\css\site.css">
      <CopyToOutputDirectory>Always</CopyToOutputDirectory>
    </Content>
    <Content Update="wwwroot\js\highlight.min.js">
      <CopyToOutputDirectory>Never</CopyToOutputDirectory>
    </Content>
    <Content Update="wwwroot\js\interop.js">
      <CopyToOutputDirectory>Never</CopyToOutputDirectory>
    </Content>
  </ItemGroup>

</Project><|MERGE_RESOLUTION|>--- conflicted
+++ resolved
@@ -5,13 +5,8 @@
   </PropertyGroup>
 
   <ItemGroup>
-<<<<<<< HEAD
     <PackageReference Include="Blazorise.Bootstrap" Version="0.9.1.2" />
-    <PackageReference Include="Blazorise.Icons.FontAwesome" Version="0.9.0.3" />
-=======
-    <PackageReference Include="Blazorise.Bootstrap" Version="0.9.0.3" />
     <PackageReference Include="Blazorise.Icons.FontAwesome" Version="0.9.1.2" />
->>>>>>> 0e785f71
   </ItemGroup>
 
   <ItemGroup>
